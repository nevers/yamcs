--- conflicted
+++ resolved
@@ -94,14 +94,10 @@
             tablespaceName = instanceName;
         }
         loadTables();
-<<<<<<< HEAD
-        YarchDatabase.getDefaultStorageEngine().getBucketDatabase(this);
-=======
 
         if (bucketDatabase == null) {
             bucketDatabase = YarchDatabase.getDefaultStorageEngine().getBucketDatabase(this);
         }
->>>>>>> 12eb3dc0
     }
 
     /**
