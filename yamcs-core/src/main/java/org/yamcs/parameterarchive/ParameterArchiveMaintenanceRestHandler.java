package org.yamcs.parameterarchive;

import java.util.Arrays;
import java.util.List;

import org.rocksdb.RocksDBException;
import org.yamcs.YamcsServer;
import org.yamcs.parameterarchive.ParameterArchive.Partition;
import org.yamcs.protobuf.Yamcs.StringMessage;
import org.yamcs.security.SystemPrivilege;
import org.yamcs.web.BadRequestException;
import org.yamcs.web.HttpException;
import org.yamcs.web.InternalServerErrorException;
import org.yamcs.web.rest.RestHandler;
import org.yamcs.web.rest.RestRequest;
import org.yamcs.web.rest.Route;

/**
 * Provides some maintenance operations on the parameter archive
 * 
 * @author nm
 *
 */
public class ParameterArchiveMaintenanceRestHandler extends RestHandler {

    /**
     * Request to (re)build the parameterArchive between start and stop
     * 
     */
    @Route(path = "/api/archive/:instance/parameterArchive/rebuild", method = "POST", offThread = true)
    public void reprocess(RestRequest req) throws HttpException {
        String instance = verifyInstance(req, req.getRouteParam("instance"));
        checkSystemPrivilege(req, SystemPrivilege.ControlArchiving);

        if (!req.hasQueryParameter("start")) {
            throw new BadRequestException("no start specified");
        }
        if (!req.hasQueryParameter("stop")) {
            throw new BadRequestException("no stop specified");
        }
        long start = req.getQueryParameterAsDate("start");
        long stop = req.getQueryParameterAsDate("stop");

        ParameterArchive parchive = getParameterArchive(instance);
        try {
            parchive.reprocess(start, stop);
        } catch (IllegalArgumentException e) {
            throw new BadRequestException(e.getMessage());
        }

        completeOK(req);
    }

    @Route(path = "/api/archive/:instance/parameterArchive/deletePartitions", method = "POST")
    public void deletePartition(RestRequest req) throws HttpException {
        String instance = verifyInstance(req, req.getRouteParam("instance"));
        checkSystemPrivilege(req, SystemPrivilege.ControlArchiving);

        if (!req.hasQueryParameter("start")) {
            throw new BadRequestException("no start specified");
        }
        if (!req.hasQueryParameter("stop")) {
            throw new BadRequestException("no stop specified");
        }
        long start = req.getQueryParameterAsDate("start");
        long stop = req.getQueryParameterAsDate("stop");

        ParameterArchive parchive = getParameterArchive(instance);
        try {
            List<Partition> removed = parchive.deletePartitions(start, stop);
            StringBuilder sb = new StringBuilder();
            sb.append("removed the following partitions: ");
            boolean first = true;
            for (Partition p : removed) {
                if (first) {
                    first = false;
                } else {
                    sb.append(", ");
                }
                sb.append(p.toString());
            }
            StringMessage sm = StringMessage.newBuilder().setMessage(sb.toString()).build();

            completeOK(req, sm);

        } catch (RocksDBException e) {
            throw new InternalServerErrorException(e.getMessage());
        }

    }

    @Route(path = "/api/archive/:instance/parameterArchive/info/parameter/:name*", method = "GET")
    public void archiveInfo(RestRequest req) throws HttpException {
        String instance = verifyInstance(req, req.getRouteParam("instance"));
        checkSystemPrivilege(req, SystemPrivilege.ControlArchiving);

        String fqn = req.getRouteParam("name");
        ParameterArchive parchive = getParameterArchive(instance);
        ParameterIdDb pdb = parchive.getParameterIdDb();
        ParameterId[] pids = pdb.get(fqn);
        StringMessage sm = StringMessage.newBuilder().setMessage(Arrays.toString(pids)).build();
        completeOK(req, sm);
    }

<<<<<<< HEAD
    private static ParameterArchive getParameterArchive(String instance) throws BadRequestException {
        ParameterArchive parameterArchive = YamcsServer.getService(instance, ParameterArchive.class);

        if (parameterArchive == null) {
            throw new BadRequestException("ParameterArchive not configured for this instance");
        }
       
        return parameterArchive;
=======
    private static ParameterArchiveV2 getParameterArchive(String instance) throws BadRequestException {
        List<ParameterArchive> services = YamcsServer.getServices(instance, ParameterArchive.class);
        if (services.isEmpty()) {
            throw new BadRequestException("ParameterArchive not configured for this instance");
        }

        ParameterArchive parameterArchive = services.get(0);
        if (!(parameterArchive.getParchive() instanceof ParameterArchiveV2)) {
            throw new BadRequestException("instance uses old unsupported ParameterArchive");
        }
        return (ParameterArchiveV2) parameterArchive.getParchive();
>>>>>>> af9ff6c1
    }
}<|MERGE_RESOLUTION|>--- conflicted
+++ resolved
@@ -102,7 +102,6 @@
         completeOK(req, sm);
     }
 
-<<<<<<< HEAD
     private static ParameterArchive getParameterArchive(String instance) throws BadRequestException {
         ParameterArchive parameterArchive = YamcsServer.getService(instance, ParameterArchive.class);
 
@@ -111,18 +110,6 @@
         }
        
         return parameterArchive;
-=======
-    private static ParameterArchiveV2 getParameterArchive(String instance) throws BadRequestException {
-        List<ParameterArchive> services = YamcsServer.getServices(instance, ParameterArchive.class);
-        if (services.isEmpty()) {
-            throw new BadRequestException("ParameterArchive not configured for this instance");
-        }
 
-        ParameterArchive parameterArchive = services.get(0);
-        if (!(parameterArchive.getParchive() instanceof ParameterArchiveV2)) {
-            throw new BadRequestException("instance uses old unsupported ParameterArchive");
-        }
-        return (ParameterArchiveV2) parameterArchive.getParchive();
->>>>>>> af9ff6c1
     }
 }