package org.yamcs.tctm;

import java.io.IOException;
import java.net.ConnectException;
import java.net.InetAddress;
import java.net.InetSocketAddress;
import java.nio.ByteBuffer;
import java.nio.channels.SelectionKey;
import java.nio.channels.Selector;
import java.nio.channels.SocketChannel;
import java.util.Arrays;
import java.util.Collection;
import java.util.concurrent.ScheduledThreadPoolExecutor;
import java.util.concurrent.TimeUnit;

import org.slf4j.Logger;
import org.slf4j.LoggerFactory;
import org.yamcs.ConfigurationException;
import org.yamcs.YConfiguration;
import org.yamcs.YamcsServer;
import org.yamcs.cmdhistory.CommandHistoryPublisher;
import org.yamcs.commanding.PreparedCommand;
import org.yamcs.parameter.ParameterValue;
import org.yamcs.parameter.SystemParametersCollector;
import org.yamcs.parameter.SystemParametersProducer;
import org.yamcs.protobuf.Commanding.CommandId;
import org.yamcs.time.TimeService;
import org.yamcs.utils.LoggingUtils;
import org.yamcs.utils.StringConverter;
import org.yamcs.utils.TimeEncoding;

import com.google.common.util.concurrent.AbstractService;

/**
 * Sends raw packets on Tcp socket.
 * @author nm
 *
 */
public class TcpTcDataLink extends AbstractService implements Runnable, TcDataLink,  SystemParametersProducer {
    protected SocketChannel socketChannel=null;
    protected String host="whirl";
    protected int port=10003;
    protected CommandHistoryPublisher commandHistoryListener;
    protected Selector selector; 
    SelectionKey selectionKey;
    protected CcsdsSeqAndChecksumFiller seqAndChecksumFiller=new CcsdsSeqAndChecksumFiller();
    protected ScheduledThreadPoolExecutor timer;
    protected volatile boolean disabled=false;
    protected int minimumTcPacketLength = -1; //the minimum size of the CCSDS packets uplinked
    protected volatile long tcCount;
    private String sv_linkStatus_id, sp_dataCount_id;

    private SystemParametersCollector sysParamCollector;
    protected final Logger log;
    private String yamcsInstance;
    private String name;
    TimeService timeService;
    
    public TcpTcDataLink(String yamcsInstance, String name, String spec) throws ConfigurationException {
        log = LoggingUtils.getLogger(this.getClass(), yamcsInstance);
        YConfiguration c = YConfiguration.getConfiguration("tcp");
        this.yamcsInstance = yamcsInstance;
        host = c.getString(spec, "tcHost");
        port = c.getInt(spec, "tcPort");
        this.name = name;
        if(c.containsKey(spec, "minimumTcPacketLength")) {
            minimumTcPacketLength = c.getInt(spec, "minimumTcPacketLength");
        } else {
            log.debug("minimumTcPacketLength not defined, using the default value {}", minimumTcPacketLength);
        }
        timeService = YamcsServer.getTimeService(yamcsInstance);
    }

    protected TcpTcDataLink() {
        log=LoggerFactory.getLogger(this.getClass().getName());
    } // dummy constructor which is automatically invoked by subclass constructors

    public TcpTcDataLink(String host, int port) {
        this.host=host;
        this.port=port;
        openSocket();
        log=LoggerFactory.getLogger(this.getClass().getName());
    }

    protected long getCurrentTime() {
        if(timeService!=null) {
            return timeService.getMissionTime();
        } else {
            return TimeEncoding.fromUnixTime(System.currentTimeMillis());
        }
    }
    @Override
    protected void doStart() {
        setupSysVariables();
        this.timer=new ScheduledThreadPoolExecutor(1);
        timer.scheduleWithFixedDelay(this, 0, 10, TimeUnit.SECONDS);
        notifyStarted();
    }

    protected void openSocket() {
        try {
            InetAddress address=InetAddress.getByName(host);
            socketChannel=SocketChannel.open(new InetSocketAddress(address,port));
            socketChannel.configureBlocking(false);
            socketChannel.socket().setKeepAlive(true);
            selector = Selector.open();
            selectionKey = socketChannel.register(selector,SelectionKey.OP_WRITE|SelectionKey.OP_READ);
            log.info("TC connection established to {}:{}", host, port);
        } catch (IOException e) {
            String exc = (e instanceof ConnectException) ? ((ConnectException) e).getMessage() : e.toString();
            log.info("Cannot open TC connection to {}:{} '{}'. Retrying in 10s", host, port, exc.toString());
            try {
                socketChannel.close();
            } catch (Exception e1) {}
            try {
                selector.close();
            } catch (Exception e1) {}
            socketChannel=null;
        }
    }

    protected void disconnect() {
        if(socketChannel==null) {
            return;
        }
        try {
            socketChannel.close();
            selector.close();
            socketChannel=null;
        } catch (IOException e) {
            log.warn("Exception caught when checking if the socket to {}:{} is open", host, port, e);
        }
    }
    /**
     * we check if the socket is open by trying a select on the read part of it
     * @return
     */
    protected boolean isSocketOpen() {
        final ByteBuffer bb=ByteBuffer.allocate(16);
        if(socketChannel==null) {
            return false;
        }

        boolean connected=false;
        try {
            selector.select();
            if(selectionKey.isReadable()) {
                int read = socketChannel.read(bb);
                if(read>0) {
                    log.info("Data read on the TC socket to {}:{}!! : {}",host, port, bb);
                    connected=true;
                } else if(read<0) {
                    log.warn("TC socket to "+host+":"+port+" has been closed");
                    socketChannel.close();
                    selector.close();
                    socketChannel=null;
                    connected=false;
                }
            } else if(selectionKey.isWritable()){
                connected=true;
            } else {
                log.warn("The TC socket to "+host+":"+port+" is neither writable nor readable");
                connected=false;
            }
        } catch (IOException e) {
            log.warn("Exception caught when checking if the socket to {}:{} is open:",host, port, e);
            connected=false;
        }
        return connected;
    }

    /**
     * Sends 
     */
    @Override
    public void sendTc(PreparedCommand pc) {
    	System.out.println("sendtc0 "+StringConverter.arrayToHexString(pc.getBinary()));
        if(disabled) {
            log.warn("TC disabled, ignoring command "+pc.getCommandId());
            return;
        }
        ByteBuffer bb = null;
        if(pc.getBinary().length<minimumTcPacketLength) { //enforce the minimum packet length
            bb=ByteBuffer.allocate(minimumTcPacketLength);
            bb.put(pc.getBinary());
            bb.putShort(4, (short)(minimumTcPacketLength - 7)); // fix packet length
        } else {
<<<<<<< HEAD
        	 bb=ByteBuffer.wrap(pc.getBinary());
             bb.putShort(4, (short)(pc.getBinary().length - 7)); // fix packet length
        	
=======
            bb=ByteBuffer.wrap(pc.getBinary());
            bb.putShort(4, (short)(pc.getBinary().length - 7));
            
>>>>>>> 9cd2f22c
        }

        int retries=5;
        boolean sent=false;
        int seqCount=seqAndChecksumFiller.fill(bb, pc.getCommandId().getGenerationTime());
    	System.out.println("sendtc1 "+StringConverter.arrayToHexString(pc.getBinary()));
        bb.rewind();
        while (!sent&&(retries>0)) {
            if (!isSocketOpen()) {
                openSocket();
            }

            if(isSocketOpen()) {
                try {
                    socketChannel.write(bb);
                    tcCount++;
                    sent=true;
                } catch (IOException e) {
                    log.warn("Error writing to TC socket to {}:{} : {}", host, port, e.getMessage());
                    try {
                        if(socketChannel.isOpen()) {
                            socketChannel.close();
                        }
                        selector.close();
                        socketChannel = null;
                    } catch (IOException e1) {
                        e1.printStackTrace();
                    }
                }
            }
            retries--;
            if(!sent && (retries>0)) {
                try {
                    log.warn("Command not sent, retrying in 2 seconds");
                    Thread.sleep(2000);
                } catch (InterruptedException e) {
                    log.warn("exception {} thrown when sleeping 2 sec", e.toString());
                    Thread.currentThread().interrupt();
                }
            }
        }

        if(sent) {
            handleAcks(pc.getCommandId(), seqCount);
        } else {
            timer.schedule(new TcAckStatus(pc.getCommandId(), "Acknowledge_FSC_Status","NACK"), 100, TimeUnit.MILLISECONDS);
        }
    }

    protected void handleAcks(CommandId cmdId, int seqCount ) {
        timer.schedule(new TcAck(cmdId,"Final_Sequence_Count", Integer.toString(seqCount)), 200, TimeUnit.MILLISECONDS);
        timer.schedule(new TcAckStatus(cmdId,"Acknowledge_FSC","ACK: OK"), 400, TimeUnit.MILLISECONDS);
        timer.schedule(new TcAckStatus(cmdId,"Acknowledge_FRC","ACK: OK"), 800, TimeUnit.MILLISECONDS);
        timer.schedule(new TcAckStatus(cmdId,"Acknowledge_DASS","ACK: OK"), 1200, TimeUnit.MILLISECONDS);
        timer.schedule(new TcAckStatus(cmdId,"Acknowledge_MCS","ACK: OK"), 1600, TimeUnit.MILLISECONDS);
        timer.schedule(new TcAckStatus(cmdId,"Acknowledge_A","ACK A: OK"), 2000, TimeUnit.MILLISECONDS);
        timer.schedule(new TcAckStatus(cmdId,"Acknowledge_B","ACK B: OK"), 3000, TimeUnit.MILLISECONDS);
        timer.schedule(new TcAckStatus(cmdId,"Acknowledge_C","ACK C: OK"), 4000, TimeUnit.MILLISECONDS);
        timer.schedule(new TcAckStatus(cmdId,"Acknowledge_D","ACK D: OK"), 10000, TimeUnit.MILLISECONDS);
    }

    @Override
    public void setCommandHistoryPublisher(CommandHistoryPublisher commandHistoryListener) {
        this.commandHistoryListener=commandHistoryListener;
    }

    @Override
    public String getLinkStatus() {
        if (disabled) {
            return "DISABLED";
        }
        if(isSocketOpen()) {
            return "OK";
        } else {
            return "UNAVAIL";
        }
    }

    @Override
    public String getDetailedStatus() {
        if(disabled) 
            return String.format("DISABLED (should connect to %s:%d)", host, port);
        if(isSocketOpen()) {
            return String.format("OK, connected to %s:%d", host, port);
        } else {
            return String.format("Not connected to %s:%d", host, port);
        }
    }

    @Override
    public void disable() {
        disabled=true;
        if(isRunning()) {
            disconnect();
        }
    }

    @Override
    public void enable() {
        disabled=false;
    }		

    @Override
    public boolean isDisabled() {
        return disabled;
    }

    @Override
    public void run() {
        if(!isRunning() || disabled) {
            return;
        }
        if (!isSocketOpen()) {
            openSocket();
        }
    }

    @Override
    public void doStop() {
        disconnect();
        notifyStopped();
    }

    class TcAck implements Runnable {
        CommandId cmdId;
        String name;
        String value;
        TcAck(CommandId cmdId, String name, String value) {
            this.cmdId=cmdId;
            this.name=name;
            this.value=value;
        }
        @Override
        public void run() {
            commandHistoryListener.updateStringKey(cmdId,name,value);
        }       
    }

    public class TcAckStatus extends TcAck {
        public TcAckStatus(CommandId cmdId, String name, String value) {
            super(cmdId, name, value);
        }
        @Override
        public void run() {
            long instant = getCurrentTime();
            commandHistoryListener.updateStringKey(cmdId,name+"_Status",value);
            commandHistoryListener.updateTimeKey(cmdId,name+"_Time", instant);
        }		
    }


    @Override
    public long getDataCount() {
        return tcCount;
    }


    protected void setupSysVariables() {
        this.sysParamCollector = SystemParametersCollector.getInstance(yamcsInstance);
        if(sysParamCollector!=null) {
            sysParamCollector.registerProvider(this, null);
            sv_linkStatus_id = sysParamCollector.getNamespace()+"/"+name+"/linkStatus";
            sp_dataCount_id = sysParamCollector.getNamespace()+"/"+name+"/dataCount";


        } else {
            log.info("System variables collector not defined for instance {} ", yamcsInstance);
        }

    }
    @Override
    public Collection<ParameterValue> getSystemParameters() {
        long time = getCurrentTime();
        ParameterValue linkStatus = SystemParametersCollector.getPV(sv_linkStatus_id, time, getLinkStatus());
        ParameterValue dataCount = SystemParametersCollector.getPV(sp_dataCount_id, time, getDataCount());
        return Arrays.asList(linkStatus, dataCount);
    }

    public int getMiniminimumTcPacketLength() {
        return minimumTcPacketLength;
    }
}
<|MERGE_RESOLUTION|>--- conflicted
+++ resolved
@@ -185,15 +185,9 @@
             bb.put(pc.getBinary());
             bb.putShort(4, (short)(minimumTcPacketLength - 7)); // fix packet length
         } else {
-<<<<<<< HEAD
-        	 bb=ByteBuffer.wrap(pc.getBinary());
-             bb.putShort(4, (short)(pc.getBinary().length - 7)); // fix packet length
-        	
-=======
             bb=ByteBuffer.wrap(pc.getBinary());
             bb.putShort(4, (short)(pc.getBinary().length - 7));
             
->>>>>>> 9cd2f22c
         }
 
         int retries=5;
