package org.yamcs.tctm;

import java.io.IOException;
import java.util.Collection;
import java.util.HashSet;
import java.util.List;
import java.util.Set;

import org.slf4j.Logger;
import org.slf4j.LoggerFactory;
import org.yamcs.ConfigurationException;
import org.yamcs.InvalidIdentification;
import org.yamcs.NoPermissionException;
import org.yamcs.Processor;
import org.yamcs.ProcessorException;
import org.yamcs.TmProcessor;
import org.yamcs.YamcsException;
import org.yamcs.YamcsServer;
import org.yamcs.archive.PacketWithTime;
import org.yamcs.archive.ReplayListener;
import org.yamcs.archive.ReplayServer;
import org.yamcs.archive.YarchReplay;
import org.yamcs.cmdhistory.CommandHistoryProvider;
import org.yamcs.cmdhistory.CommandHistoryRequestManager;
import org.yamcs.commanding.PreparedCommand;
import org.yamcs.parameter.ParameterProvider;
import org.yamcs.parameter.ParameterRequestManager;
import org.yamcs.parameter.ParameterRequestManagerImpl;
import org.yamcs.parameter.ParameterValue;
import org.yamcs.parameter.ParameterValueWithId;
import org.yamcs.parameter.ParameterWithIdConsumer;
import org.yamcs.parameter.ParameterWithIdRequestHelper;
import org.yamcs.protobuf.Commanding.CommandHistoryEntry;
import org.yamcs.protobuf.Yamcs.EndAction;
import org.yamcs.protobuf.Yamcs.NamedObjectId;
import org.yamcs.protobuf.Yamcs.NamedObjectList;
import org.yamcs.protobuf.Yamcs.PacketReplayRequest;
import org.yamcs.protobuf.Yamcs.PpReplayRequest;
import org.yamcs.protobuf.Yamcs.ProtoDataType;
import org.yamcs.protobuf.Yamcs.ReplayRequest;
import org.yamcs.protobuf.Yamcs.ReplaySpeed;
import org.yamcs.protobuf.Yamcs.ReplaySpeed.ReplaySpeedType;
import org.yamcs.protobuf.Yamcs.ReplayStatus;
import org.yamcs.protobuf.Yamcs.ReplayStatus.ReplayState;
import org.yamcs.protobuf.Yamcs.TmPacketData;
import org.yamcs.security.InvalidAuthenticationToken;
import org.yamcs.security.SystemToken;
import org.yamcs.xtce.Parameter;
import org.yamcs.xtce.SequenceContainer;
import org.yamcs.xtce.XtceDb;
import org.yamcs.xtceproc.ParameterTypeProcessor;
import org.yamcs.xtceproc.Subscription;
import org.yamcs.xtceproc.XtceDbFactory;
import org.yamcs.xtceproc.XtceTmProcessor;

import com.google.common.util.concurrent.AbstractService;

import io.protostuff.JsonIOUtil;

/**
 * Provides telemetry packets and processed parameters from the yamcs archive.
 * 
 * @author nm
 * 
 */
public class ReplayService extends AbstractService
        implements ReplayListener, ArchiveTmPacketProvider, ParameterProvider, CommandHistoryProvider {
    static final long timeout = 10000;

    EndAction endAction;
    static Logger log = LoggerFactory.getLogger(ReplayService.class.getName());

    ReplayRequest originalReplayRequest;
    private HashSet<Parameter> subscribedParameters = new HashSet<>();
    private ParameterRequestManagerImpl parameterRequestManager;
    TmProcessor tmProcessor;
    volatile long dataCount = 0;
    final XtceDb xtceDb;
    volatile long replayTime;

    private final String yamcsInstance;
    YarchReplay yarchReplay;
    Processor yprocessor;
    // the originalReplayRequest contains possibly only parameters.
    // the modified one sent to the ReplayServer contains the raw data required for extracting/processing those
    // parameters
    ReplayRequest.Builder rawDataRequest;
    CommandHistoryRequestManager commandHistoryRequestManager;

<<<<<<< HEAD
    public ReplayService(String instance, ReplayRequest spec) throws ConfigurationException {
=======
    
    public ReplayService(String instance) throws ConfigurationException {
>>>>>>> 68533aa6
        this.yamcsInstance = instance;
        xtceDb = XtceDbFactory.getInstance(instance);
    }
<<<<<<< HEAD

    public ReplayService(String instance, String config) throws ConfigurationException {
        this.yamcsInstance = instance;
        ReplayRequest.Builder rrb = ReplayRequest.newBuilder();
        try {
            JsonIOUtil.mergeFrom(config.getBytes(), rrb, org.yamcs.protobuf.SchemaYamcs.ReplayRequest.MERGE, false);
        } catch (IOException e) {
            throw new ConfigurationException("Cannot parse config into a replay request: " + e.getMessage(), e);
        }
        if (!rrb.hasSpeed()) {
            rrb.setSpeed(ReplaySpeed.newBuilder().setType(ReplaySpeedType.REALTIME).setParam(1));
        }
        this.originalReplayRequest = rrb.build();
        xtceDb = XtceDbFactory.getInstance(instance);
    }
=======
    
>>>>>>> 68533aa6

    @Override
    public void init(Processor proc) {
        throw new IllegalArgumentException("Please provide the spec");
    }

    @Override
    public void init(Processor proc, Object spec) {
        this.yprocessor = proc;
        this.tmProcessor = proc.getTmProcessor();
        proc.setCommandHistoryProvider(this);
        parameterRequestManager = proc.getParameterRequestManager();
        proc.setPacketProvider(this);
        parameterRequestManager.addParameterProvider(this);
        
        if(spec instanceof ReplayRequest) {
            this.originalReplayRequest = (ReplayRequest)spec;
        } else if(spec instanceof String) {
            ReplayRequest.Builder rrb = ReplayRequest.newBuilder(); 
            try {
                JsonIOUtil.mergeFrom(((String)spec).getBytes(), rrb, org.yamcs.protobuf.SchemaYamcs.ReplayRequest.MERGE, false);
            } catch (IOException e) {
               throw new ConfigurationException("Cannot parse config into a replay request: "+e.getMessage(), e);
            }
            if(!rrb.hasSpeed()) {
                rrb.setSpeed(ReplaySpeed.newBuilder().setType(ReplaySpeedType.REALTIME).setParam(1));
            }
            this.originalReplayRequest = rrb.build();
        }
    }

    @Override
    public boolean isArchiveReplay() {
        return true;
    }

    @Override
    public void newData(ProtoDataType type, Object data) {
        switch (type) {
        case TM_PACKET:
            dataCount++;
            TmPacketData tpd = (TmPacketData) data;
            replayTime = tpd.getGenerationTime();
            tmProcessor.processPacket(
                    new PacketWithTime(tpd.getReceptionTime(), tpd.getGenerationTime(), tpd.getPacket().toByteArray()));
            break;
        case PP:
            parameterRequestManager.update(calibrate((List<ParameterValue>) data));
            break;
        case CMD_HISTORY:
            CommandHistoryEntry che = (CommandHistoryEntry) data;
            commandHistoryRequestManager.addCommand(PreparedCommand.fromCommandHistoryEntry(che));
            break;
        default:
            log.error("Unexpected data type {} received", type);
        }

    }

    private List<ParameterValue> calibrate(List<ParameterValue> pvlist) {
        ParameterTypeProcessor ptypeProcessor = yprocessor.getProcessorData().getParameterTypeProcessor();

        for (ParameterValue pv : pvlist) {
            if (pv.getEngValue() == null && pv.getRawValue() != null) {
                ptypeProcessor.calibrate(pv);
            }
        }
        return pvlist;
    }

    @Override
    public void stateChanged(ReplayStatus rs) {
        if (rs.getState() == ReplayState.CLOSED) {
            log.debug("End signal received");
            notifyStopped();
            tmProcessor.finished();
        } else {
            yprocessor.notifyStateChange();
        }
    }

    @Override
    public void doStop() {
        if (yarchReplay != null) {
            yarchReplay.quit();
        }
        notifyStopped();
    }

    // finds out all raw data (TM and PP) required to provide the needed parameters.
    // in order to do this, subscribe to all parameters from the list, then check in the tmProcessor subscription which
    // containers are needed
    // and in the subscribedParameters which PPs may be required
    private void createRawSubscription() throws YamcsException {
        rawDataRequest = originalReplayRequest.toBuilder().clearParameterRequest();

        List<NamedObjectId> plist = originalReplayRequest.getParameterRequest().getNameFilterList();
        if (plist.isEmpty()) {
            return;
        }

        ParameterWithIdRequestHelper pidrm = new ParameterWithIdRequestHelper(parameterRequestManager,
                new ParameterWithIdConsumer() {
                    @Override
                    public void update(int subscriptionId, List<ParameterValueWithId> params) {// ignore data, we create
                                                                                               // this subscription just
                                                                                               // to get the list of
                                                                                               // dependent containers
                                                                                               // and PPs
                    }
                });
        int subscriptionId;
        try {
            subscriptionId = pidrm.addRequest(plist, new SystemToken());
        } catch (InvalidIdentification e) {
            NamedObjectList nol = NamedObjectList.newBuilder().addAllList(e.getInvalidParameters()).build();
            throw new YamcsException("InvalidIdentification", "Invalid identification", nol);
        } catch (NoPermissionException e) {
            throw new RuntimeException("Unexpected No permission");
        }

        XtceTmProcessor tmproc = yprocessor.getTmProcessor();
        Subscription subscription = tmproc.getSubscription();
        Collection<SequenceContainer> containers = subscription.getContainers();

        if ((containers == null) || (containers.isEmpty())) {
            log.debug("No container required for the parameter subscription");
        } else {
            PacketReplayRequest.Builder rawPacketRequest = originalReplayRequest.getPacketRequest().toBuilder();

            for (SequenceContainer sc : containers) {
                rawPacketRequest.addNameFilter(NamedObjectId.newBuilder().setName(sc.getQualifiedName()).build());
            }
            log.debug("after TM subscription, the request contains the following packets: "
                    + rawPacketRequest.getNameFilterList());
            rawDataRequest.setPacketRequest(rawPacketRequest);
        }

        pidrm.removeRequest(subscriptionId);

        // now check for PPs

        Set<String> pprecordings = new HashSet<>();

        for (Parameter p : subscribedParameters) {
            pprecordings.add(p.getRecordingGroup());
        }
        if (pprecordings.isEmpty()) {
            log.debug("No aadditional pp group added to the subscription");
        } else {
            PpReplayRequest.Builder pprr = originalReplayRequest.getPpRequest().toBuilder();
            pprr.addAllGroupNameFilter(pprecordings);
            rawDataRequest.setPpRequest(pprr.build());
        }
        if (!rawDataRequest.hasPacketRequest() && !rawDataRequest.hasPpRequest()) {
            if (originalReplayRequest.hasParameterRequest()) {
                throw new YamcsException("Cannot find a replay source for any parmeters from request: "
                        + originalReplayRequest.getParameterRequest().toString());
            } else {
                throw new YamcsException("Refusing to create an empty replay request");
            }
        }
    }

    private void createReplay() throws ProcessorException {
        ReplayServer replayServer = YamcsServer.getService(yamcsInstance, ReplayServer.class);
        if (replayServer == null) {
            throw new ProcessorException("ReplayServer not configured for this instance");
        }
        try {
            yarchReplay = replayServer.createReplay(rawDataRequest.build(), this, new SystemToken());
        } catch (YamcsException e) {
            log.error("Exception creating the replay", e);
            throw new ProcessorException("Exception creating the replay: " + e.getMessage(), e);
        } catch (InvalidAuthenticationToken e) { // should never come here
            throw new IllegalStateException(e);
        }
    }

    @Override
    public void doStart() {
        try {
            createRawSubscription();
            createReplay();
        } catch (YamcsException e) {
            notifyFailed(e);
            return;
        }

        yarchReplay.start();
        notifyStarted();
    }

    @Override
    public void pause() {
        yarchReplay.pause();
    }

    @Override
    public void resume() {
        yarchReplay.start();
    }

    @Override
    public void seek(long time) {
        try {
            yarchReplay.seek(time);
        } catch (YamcsException e) {
            throw new RuntimeException(e);
        }
    }

    @Override
    public void setParameterListener(ParameterRequestManager parameterRequestManager) {
        this.parameterRequestManager = (ParameterRequestManagerImpl) parameterRequestManager;
    }

    @Override
    public void startProviding(Parameter paramDef) {
        synchronized (subscribedParameters) {
            subscribedParameters.add(paramDef);
        }
    }

    @Override
    public void startProvidingAll() {
        // TODO
    }

    @Override
    public void stopProviding(Parameter paramDef) {
        synchronized (subscribedParameters) {
            subscribedParameters.remove(paramDef);
        }
    }

    @Override
    public boolean canProvide(NamedObjectId id) {
        boolean result = false;
        Parameter p = xtceDb.getParameter(id);
        if (p != null) {
            result = canProvide(p);
        } else { // check if it's system parameter
            if (XtceDb.isSystemParameter(id)) {
                result = true;
            }
        }
        return result;
    }

    @Override
    public boolean canProvide(Parameter p) {
        boolean result;
        if (xtceDb.getParameterEntries(p) != null) {
            result = false;
        } else {
            result = true;
        }
        return result;
    }

    @Override
    public Parameter getParameter(NamedObjectId id) throws InvalidIdentification {
        Parameter p = xtceDb.getParameter(id);
        if (p == null) {
            throw new InvalidIdentification();
        } else {
            return p;
        }
    }

    @Override
    public ReplaySpeed getSpeed() {
        return originalReplayRequest.getSpeed();
    }

    @Override
    public ReplayRequest getReplayRequest() {
        return originalReplayRequest;
    }

    @Override
    public ReplayState getReplayState() {
        if (state() == State.NEW) {
            return ReplayState.INITIALIZATION;
        } else if (state() == State.FAILED) {
            return ReplayState.ERROR;
        } else {
            return yarchReplay.getState();
        }
    }

    @Override
    public long getReplayTime() {
        return replayTime;
    }

    @Override
    public void changeSpeed(ReplaySpeed speed) {
        yarchReplay.changeSpeed(speed);
        // need to change the replay request to get the proper value when getReplayRequest() is called
        originalReplayRequest = originalReplayRequest.toBuilder().setSpeed(speed).build();
    }

    @Override
    public void setCommandHistoryRequestManager(CommandHistoryRequestManager chrm) {
        this.commandHistoryRequestManager = chrm;
    }

}<|MERGE_RESOLUTION|>--- conflicted
+++ resolved
@@ -87,35 +87,12 @@
     ReplayRequest.Builder rawDataRequest;
     CommandHistoryRequestManager commandHistoryRequestManager;
 
-<<<<<<< HEAD
-    public ReplayService(String instance, ReplayRequest spec) throws ConfigurationException {
-=======
     
     public ReplayService(String instance) throws ConfigurationException {
->>>>>>> 68533aa6
         this.yamcsInstance = instance;
         xtceDb = XtceDbFactory.getInstance(instance);
     }
-<<<<<<< HEAD
-
-    public ReplayService(String instance, String config) throws ConfigurationException {
-        this.yamcsInstance = instance;
-        ReplayRequest.Builder rrb = ReplayRequest.newBuilder();
-        try {
-            JsonIOUtil.mergeFrom(config.getBytes(), rrb, org.yamcs.protobuf.SchemaYamcs.ReplayRequest.MERGE, false);
-        } catch (IOException e) {
-            throw new ConfigurationException("Cannot parse config into a replay request: " + e.getMessage(), e);
-        }
-        if (!rrb.hasSpeed()) {
-            rrb.setSpeed(ReplaySpeed.newBuilder().setType(ReplaySpeedType.REALTIME).setParam(1));
-        }
-        this.originalReplayRequest = rrb.build();
-        xtceDb = XtceDbFactory.getInstance(instance);
-    }
-=======
     
->>>>>>> 68533aa6
-
     @Override
     public void init(Processor proc) {
         throw new IllegalArgumentException("Please provide the spec");
