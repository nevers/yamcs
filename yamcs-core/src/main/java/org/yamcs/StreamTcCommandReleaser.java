--- conflicted
+++ resolved
@@ -17,69 +17,45 @@
  *
  */
 public class StreamTcCommandReleaser extends AbstractService implements CommandReleaser {
-	Stream stream;
-	String streamName;
-	String yamcsInstance; 
+    Stream stream;
+    String streamName;
+    String yamcsInstance; 
 
-	volatile long sentTcCount;
+    volatile long sentTcCount;
 
-	public StreamTcCommandReleaser(String yamcsInstance, Map<String, String> config) throws ConfigurationException {
-		this.yamcsInstance = yamcsInstance;
-		if(!config.containsKey("stream")) {
-			throw new ConfigurationException("Please specify the stream in the config (args)");
-		}
-		this.streamName = config.get("stream");
-	}
-
-	@Override
-	public void releaseCommand(PreparedCommand pc) {
-		stream.emitTuple(pc.toTuple());
-		sentTcCount++;
-	}
-<<<<<<< HEAD
-	this.streamName = config.get("stream");
+    public StreamTcCommandReleaser(String yamcsInstance, Map<String, String> config) throws ConfigurationException {
+        this.yamcsInstance = yamcsInstance;
+        if(!config.containsKey("stream")) {
+            throw new ConfigurationException("Please specify the stream in the config (args)");
+        }
+        this.streamName = config.get("stream");
     }
 
     @Override
     public void releaseCommand(PreparedCommand pc) {
-	stream.emitTuple(pc.toTuple());
-	sentTcCount++;
+        stream.emitTuple(pc.toTuple());
+        sentTcCount++;
     }
 
     @Override
     protected void doStart() {
-	YarchDatabaseInstance ydb = YarchDatabase.getInstance(yamcsInstance);
-	stream = ydb.getStream(streamName);
-	if(stream==null) {
-	    ConfigurationException e = new ConfigurationException("Cannot find stream '"+streamName+"'");
-	    notifyFailed(e);
-	} else {
-	    notifyStarted();
-=======
+        YarchDatabaseInstance ydb = YarchDatabase.getInstance(yamcsInstance);
+        stream = ydb.getStream(streamName);
+        if(stream==null) {
+            ConfigurationException e = new ConfigurationException("Cannot find stream '"+streamName+"'");
+            notifyFailed(e);
+        } else {
+            notifyStarted();
+        }
+    }
 
-	@Override
-	protected void doStart() {
-		YarchDatabase ydb = YarchDatabase.getInstance(yamcsInstance);
-		stream = ydb.getStream(streamName);
-		if(stream==null) {
-			ConfigurationException e = new ConfigurationException("Cannot find stream '"+streamName+"'");
-			notifyFailed(e);
-		} else {
-			notifyStarted();
-		}
->>>>>>> cdf9cbe6
-	}
+    @Override
+    public void setCommandHistory(CommandHistoryPublisher commandHistoryListener) {
 
+    }
 
-	@Override
-	public void setCommandHistory(CommandHistoryPublisher commandHistoryListener) {
-
-	}
-
-	@Override
-	protected void doStop() {
-		notifyStopped();
-	}
-
-
+    @Override
+    protected void doStop() {
+        notifyStopped();
+    }
 }