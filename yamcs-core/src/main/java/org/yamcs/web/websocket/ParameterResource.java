--- conflicted
+++ resolved
@@ -2,17 +2,9 @@
 
 import java.io.IOException;
 import java.util.ArrayList;
-<<<<<<< HEAD
-import java.util.List;
-=======
-import java.util.HashMap;
 import java.util.HashSet;
 import java.util.List;
-import java.util.ListIterator;
-import java.util.Map;
 import java.util.Set;
-import java.util.concurrent.CopyOnWriteArrayList;
->>>>>>> 27a6fbce
 
 import org.slf4j.Logger;
 import org.slf4j.LoggerFactory;
@@ -116,10 +108,10 @@
                     if (idList.size() == e.getInvalidParameters().size()) {
                         log.warn("Received subscribe attempt will all-invalid parameters");
                     } else {
-                        Set<NamedObjectId>valid = new HashSet<>(idList);
+                        Set<NamedObjectId> valid = new HashSet<>(idList);
                         valid.removeAll(e.getInvalidParameters());
                         idList = new ArrayList<>(valid);
-                        
+
                         log.warn(
                                 "Received subscribe attempt with {} invalid parameters. Subscription will continue with {} remaining valids.",
                                 e.getInvalidParameters().size(), idList.size());
