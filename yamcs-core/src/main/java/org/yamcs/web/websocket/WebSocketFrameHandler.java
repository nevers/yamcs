--- conflicted
+++ resolved
@@ -1,6 +1,5 @@
 package org.yamcs.web.websocket;
 
-<<<<<<< HEAD
 import java.io.IOException;
 import java.util.HashMap;
 import java.util.Map;
@@ -20,8 +19,6 @@
 
 import com.google.protobuf.Message;
 
-=======
->>>>>>> 27a6fbce
 import io.netty.buffer.ByteBuf;
 import io.netty.channel.Channel;
 import io.netty.channel.ChannelHandlerContext;
@@ -33,27 +30,6 @@
 import io.netty.handler.codec.http.websocketx.WebSocketFrame;
 import io.netty.handler.codec.http.websocketx.WebSocketServerProtocolHandler.ServerHandshakeStateEvent;
 import io.netty.util.AttributeKey;
-<<<<<<< HEAD
-=======
-import io.protostuff.Schema;
-import org.slf4j.Logger;
-import org.slf4j.LoggerFactory;
-import org.yamcs.ConfigurationException;
-import org.yamcs.YamcsServer;
-import org.yamcs.api.ws.WSConstants;
-import org.yamcs.protobuf.Web.WebSocketServerMessage.WebSocketReplyData;
-import org.yamcs.protobuf.Yamcs.ProtoDataType;
-import org.yamcs.security.AuthenticationToken;
-import org.yamcs.web.HttpRequestHandler;
-import org.yamcs.web.HttpRequestInfo;
-import org.yamcs.web.HttpServer;
-import org.yamcs.web.WebConfig;
-
-import java.io.IOException;
-import java.io.InputStream;
-import java.util.HashMap;
-import java.util.Map;
->>>>>>> 27a6fbce
 
 /**
  * Class for text/binary websocket handling
@@ -227,7 +203,6 @@
             return;
         }
 
-
         WebSocketFrame frame = getEncoder().encodeReply(reply);
         channel.writeAndFlush(frame);
     }
@@ -243,12 +218,7 @@
      * 
      * The websocket clients will know when the messages have been dropped from the sequence count.
      */
-<<<<<<< HEAD
     public <T extends Message> void sendData(ProtoDataType dataType, T data) throws IOException {
-=======
-    public <S> void sendData(ProtoDataType dataType, S data, Schema<S> schema) throws IOException {
-
->>>>>>> 27a6fbce
         dataSeqCount++;
         if (!channel.isOpen()) {
             throw new IOException("Channel not open");
@@ -267,11 +237,7 @@
             return;
         }
         droppedWrites = 0;
-<<<<<<< HEAD
-        WebSocketFrame frame = encoder.encodeData(dataSeqCount, dataType, data);
-=======
-        WebSocketFrame frame = getEncoder().encodeData(dataSeqCount, dataType, data, schema);
->>>>>>> 27a6fbce
+        WebSocketFrame frame = getEncoder().encodeData(dataSeqCount, dataType, data);
         channel.writeAndFlush(frame);
     }
 
