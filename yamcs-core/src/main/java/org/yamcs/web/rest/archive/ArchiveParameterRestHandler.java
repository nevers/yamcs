package org.yamcs.web.rest.archive;

import java.io.BufferedWriter;
import java.io.IOException;
import java.io.OutputStreamWriter;
import java.util.ArrayList;
import java.util.Arrays;
import java.util.BitSet;
import java.util.List;
import java.util.function.Consumer;

import org.rocksdb.RocksDBException;
import org.slf4j.Logger;
import org.slf4j.LoggerFactory;
import org.yamcs.Processor;
import org.yamcs.YamcsServer;
import org.yamcs.api.MediaType;
import org.yamcs.parameter.ParameterCache;
import org.yamcs.parameter.ParameterValue;
import org.yamcs.parameter.ParameterValueWithId;
import org.yamcs.parameterarchive.ConsumerAbortException;
import org.yamcs.parameterarchive.MultiParameterDataRetrieval;
import org.yamcs.parameterarchive.MultipleParameterValueRequest;
import org.yamcs.parameterarchive.ParameterArchive;
import org.yamcs.parameterarchive.ParameterArchiveV2;
import org.yamcs.parameterarchive.ParameterGroupIdDb;
import org.yamcs.parameterarchive.ParameterIdDb;
import org.yamcs.parameterarchive.ParameterIdDb.ParameterId;
import org.yamcs.parameterarchive.ParameterIdValueList;
import org.yamcs.parameterarchive.ParameterValueArray;
import org.yamcs.parameterarchive.SingleParameterDataRetrieval;
import org.yamcs.parameterarchive.SingleParameterValueRequest;
import org.yamcs.protobuf.Pvalue.ParameterData;
import org.yamcs.protobuf.Pvalue.TimeSeries;
import org.yamcs.protobuf.Yamcs.NamedObjectId;
import org.yamcs.protobuf.Yamcs.Value;
import org.yamcs.protobuf.Yamcs.Value.Type;
import org.yamcs.utils.DecodingException;
import org.yamcs.utils.IntArray;
import org.yamcs.utils.ParameterFormatter;
import org.yamcs.utils.TimeEncoding;
import org.yamcs.web.BadRequestException;
import org.yamcs.web.HttpException;
import org.yamcs.web.InternalServerErrorException;
import org.yamcs.web.NotFoundException;
import org.yamcs.web.rest.RestHandler;
import org.yamcs.web.rest.RestParameterReplayListener;
import org.yamcs.web.rest.RestRequest;
import org.yamcs.web.rest.Route;
import org.yamcs.web.rest.archive.RestDownsampler.Sample;
import org.yamcs.xtce.Parameter;
import org.yamcs.xtce.XtceDb;
import org.yamcs.xtceproc.XtceDbFactory;

import io.netty.buffer.ByteBuf;
import io.netty.buffer.ByteBufOutputStream;

/**
 * Provides parameters from ParameterArchive or via replays using {@link ArchiveParameterReplayRestHandler}
 * 
 * @author nm
 *
 */
public class ArchiveParameterRestHandler extends RestHandler {
    private static final String DEFAULT_PROCESSOR = "realtime";
    private static final Logger log = LoggerFactory.getLogger(ArchiveParameterRestHandler.class);
    private ArchiveParameterReplayRestHandler aprh = new ArchiveParameterReplayRestHandler();
    private OldArchiveParameterRestHandler oldaprh = new OldArchiveParameterRestHandler();

    /**
     * A series is a list of samples that are determined in one-pass while processing a stream result. Final API
     * unstable.
     * <p>
     * If no query parameters are defined, the series covers *all* data.
     * 
     * @param req
     * @throws HttpException
     */
    @Route(path = "/api/archive/:instance/parameters/:name*/samples")
    public void getParameterSamples(RestRequest req) throws HttpException {
        if (isReplayAsked(req)) {
            aprh.getParameterSamples(req);
            return;
        }

        String instance = verifyInstance(req, req.getRouteParam("instance"));
        if (isOldParameterArchive(instance)) {
            oldaprh.getParameterSamples(req);
            return;
        }

        XtceDb mdb = XtceDbFactory.getInstance(instance);

        Parameter p = verifyParameter(req, mdb, req.getRouteParam("name"));
        Processor realtimeProcessor = getRealtimeProc(instance, req);

        /*
         * TODO check commented out, in order to support sampling system parameters which don't have a type
         * 
         * ParameterType ptype = p.getParameterType(); if (ptype == null) { throw new
         * BadRequestException("Requested parameter has no type"); } else if (!(ptype instanceof FloatParameterType) &&
         * !(ptype instanceof IntegerParameterType)) { throw new
         * BadRequestException("Only integer or float parameters can be sampled. Got " + ptype.getTypeAsString()); }
         */

        long start = req.getQueryParameterAsDate("start", 0);
        long stop = req.getQueryParameterAsDate("stop", TimeEncoding.getWallclockTime());

        RestDownsampler sampler = new RestDownsampler(stop);
        ParameterArchiveV2 parchive = getParameterArchive(instance);
        ParameterIdDb piddb = parchive.getParameterIdDb();

        ParameterCache pcache = null;
        if (realtimeProcessor != null) {
            pcache = realtimeProcessor.getParameterCache();
        }

        ParameterId[] pids = piddb.get(p.getQualifiedName());
        if (pids == null) {
            log.warn("No parameter id found in the parameter archive for {}", p.getQualifiedName());
            if (pcache != null) {
                sampleDataFromCache(pcache, p, start, stop, sampler);
            }
        } else {
            ParameterGroupIdDb pgidDb = parchive.getParameterGroupIdDb();
            for (ParameterId pid : pids) {
                int parameterId = pid.pid;
                Value.Type engType = pids[0].engType;

                int[] pgids = pgidDb.getAllGroups(parameterId);
                if (pgids.length == 0) {
                    log.error("Found no parameter group for parameter Id {}", parameterId);
                    continue;
                }
                log.info(
                        "Executing a single parameter value request for time interval [{} - {}] parameterId: {} and parameter groups: {}",
                        TimeEncoding.toString(start), TimeEncoding.toString(stop), parameterId, Arrays.toString(pgids));
                SingleParameterValueRequest spvr = new SingleParameterValueRequest(start, stop, parameterId, pgids,
                        true);
                sampleDataForParameterId(parchive, engType, spvr, sampler);
                if (pcache != null) {
                    sampleDataFromCache(pcache, p, start, stop, sampler);
                }
            }
        }

        TimeSeries.Builder series = TimeSeries.newBuilder();
        for (Sample s : sampler.collect()) {
            series.addSample(ArchiveHelper.toGPBSample(s));
        }

        completeOK(req, series.build());
    }

    private void sampleDataFromCache(ParameterCache pcache, Parameter p, long start, long stop,
            RestDownsampler sampler) {
        // grab some data from the realtime processor cache
        List<org.yamcs.parameter.ParameterValue> pvlist = pcache.getAllValues(p);
        if (pvlist != null) {
            int n = pvlist.size();
            for (int i = n - 1; i >= 0; i--) {
                org.yamcs.parameter.ParameterValue pv = pvlist.get(i);

                if (pv.getGenerationTime() < start) {
                    continue;
                }
                if (pv.getGenerationTime() > stop) {
                    break;
                }
                if (pv.getGenerationTime() > sampler.lastSampleTime()) {
                    sampler.process(pv);
                }
            }
        }
    }

    private void sampleDataForParameterId(ParameterArchiveV2 parchive, Value.Type engType,
            SingleParameterValueRequest spvr, RestDownsampler sampler) throws HttpException {
        spvr.setRetrieveEngineeringValues(true);
        spvr.setRetrieveParameterStatus(false);
        spvr.setRetrieveRawValues(false);
        SingleParameterDataRetrieval spdr = new SingleParameterDataRetrieval(parchive, spvr);
        try {
            spdr.retrieve(new Consumer<ParameterValueArray>() {
                @Override
                public void accept(ParameterValueArray t) {

                    Object o = t.getEngValues();
                    long[] timestamps = t.getTimestamps();
                    int n = timestamps.length;
                    if (o instanceof float[]) {
                        float[] values = (float[]) o;
                        for (int i = 0; i < n; i++) {
                            sampler.process(timestamps[i], values[i]);
                        }
                    } else if (o instanceof double[]) {
                        double[] values = (double[]) o;
                        for (int i = 0; i < n; i++) {
                            sampler.process(timestamps[i], values[i]);
                        }
                    } else if (o instanceof long[]) {
                        long[] values = (long[]) o;
                        for (int i = 0; i < n; i++) {
                            if (engType == Type.UINT64) {
                                sampler.process(timestamps[i], unsignedLongToDouble(values[i]));
                            } else {
                                sampler.process(timestamps[i], values[i]);
                            }
                        }
                    } else if (o instanceof int[]) {
                        int[] values = (int[]) o;
                        for (int i = 0; i < n; i++) {
                            if (engType == Type.UINT32) {
                                sampler.process(timestamps[i], values[i] & 0xFFFFFFFFL);
                            } else {
                                sampler.process(timestamps[i], values[i]);
                            }
                        }
                    } else {
                        log.warn("Unexpected value type {}", o.getClass());
                    }

                }
            });
        } catch (RocksDBException | IOException e) {
            log.warn("Received exception during parmaeter retrieval ", e);
            throw new InternalServerErrorException(e.getMessage());
        }

    }

    private boolean isOldParameterArchive(String instance) throws BadRequestException {
        ParameterArchive parameterArchive = YamcsServer.getService(instance, ParameterArchive.class);

        if (parameterArchive == null) {
            throw new BadRequestException("ParameterArchive not configured for this instance");
        }
        return parameterArchive.getParchive() instanceof org.yamcs.oldparchive.ParameterArchive;
    }

    private static ParameterArchiveV2 getParameterArchive(String instance) throws BadRequestException {
        ParameterArchive parameterArchive = YamcsServer.getService(instance, ParameterArchive.class);
        if (parameterArchive == null) {
            throw new BadRequestException("ParameterArchive not configured for this instance");
        }
        return (ParameterArchiveV2) parameterArchive.getParchive();
    }

    /** copied from guava */
    double unsignedLongToDouble(long x) {
        double d = (double) (x & 0x7fffffffffffffffL);
        if (x < 0) {
            d += 0x1.0p63;
        }
        return d;
    }

    @Route(path = "/api/archive/:instance/parameters/:name*")
    public void listParameterHistory(RestRequest req) throws HttpException {
        if (isReplayAsked(req)) {
            aprh.listParameterHistory(req);
            return;
        }

        String instance = verifyInstance(req, req.getRouteParam("instance"));
        if (isOldParameterArchive(instance)) {
            oldaprh.listParameterHistory(req);
            return;
        }

        XtceDb mdb = XtceDbFactory.getInstance(instance);
        NameDescriptionWithId<Parameter> requestedParamWithId = verifyParameterWithId(req, mdb,
                req.getRouteParam("name"));

        Parameter p = requestedParamWithId.getItem();
        NamedObjectId requestedId = requestedParamWithId.getRequestedId();

        if (req.hasQueryParameter("pos")) {
            throw new BadRequestException("pos not supported");
        }
        int limit = req.getQueryParameterAsInt("limit", 100);
        boolean noRepeat = req.getQueryParameterAsBoolean("norepeat", false);
        long start = req.getQueryParameterAsDate("start", 0);
        long stop = req.getQueryParameterAsDate("stop", TimeEncoding.getWallclockTime());

        boolean ascending = !req.asksDescending(true);

        ParameterArchiveV2 parchive = getParameterArchive(instance);
        ParameterIdDb piddb = parchive.getParameterIdDb();
        IntArray pidArray = new IntArray();
        IntArray pgidArray = new IntArray();

        ParameterId[] pids = piddb.get(p.getQualifiedName());
<<<<<<< HEAD
        if (pids != null) {

            ParameterGroupIdDb pgidDb = parchive.getParameterGroupIdDb();

            for (ParameterId pid : pids) {
                int[] pgids = pgidDb.getAllGroups(pid.pid);
                for (int pgid : pgids) {
=======
        BitSet retriveRawValues = new BitSet();
        if(pids != null) {
            ParameterGroupIdDb pgidDb = parchive.getParameterGroupIdDb();
            for(ParameterId pid:pids) {
                int[] pgids = pgidDb.getAllGroups(pid.pid);
                for(int pgid: pgids) {
                    if(pid.rawType!=null) {
                        retriveRawValues.set(pidArray.size());
                    }
>>>>>>> 27a6fbce
                    pidArray.add(pid.pid);
                    pgidArray.add(pgid);
                }
            }

            if (pidArray.isEmpty()) {
                log.error("No parameter group id found in the parameter archive for {}", p.getQualifiedName());
                throw new NotFoundException(req);
            }
        } else {
            log.warn("No parameter id found in the parameter archive for {}", p.getQualifiedName());
        }
        String[] pnames = new String[pidArray.size()];
        Arrays.fill(pnames, p.getQualifiedName());
<<<<<<< HEAD
        MultipleParameterValueRequest mpvr = new MultipleParameterValueRequest(start, stop, pnames, pidArray.toArray(),
                pgidArray.toArray(), ascending);
        mpvr.setRetrieveRawValues(true);
        // do not use set limit because the data can be filtered down (e.g. noRepeat) and the limit applies the final
        // filtered data not to the input
=======
        MultipleParameterValueRequest mpvr = new MultipleParameterValueRequest(start, stop, pnames, pidArray.toArray(), pgidArray.toArray(), retriveRawValues, ascending);
        // do not use set limit because the data can be filtered down (e.g. noRepeat) and the limit applies the final filtered data not to the input
>>>>>>> 27a6fbce
        // one day the parameter archive will be smarter and do the filtering inside
        // mpvr.setLimit(limit);

        Processor realtimeProcessor = getRealtimeProc(instance, req);
        ParameterCache pcache = null;
        if (realtimeProcessor != null) {
            pcache = realtimeProcessor.getParameterCache();
        }
        if (req.asksFor(MediaType.CSV)) {
            ByteBuf buf = req.getChannelHandlerContext().alloc().buffer();
            try (BufferedWriter bw = new BufferedWriter(new OutputStreamWriter(new ByteBufOutputStream(buf)))) {
                List<NamedObjectId> idList = Arrays.asList(requestedId);
                ParameterFormatter csvFormatter = new ParameterFormatter(bw, idList);
                limit++; // Allow one extra line for the CSV header
                RestParameterReplayListener replayListener = new RestParameterReplayListener(0, limit, req) {
                    @Override
                    public void onParameterData(ParameterValueWithId pvwid) {
                        try {
                            List<org.yamcs.protobuf.Pvalue.ParameterValue> pvlist = new ArrayList<>(1);
                            pvlist.add(pvwid.toGbpParameterValue());
                            csvFormatter.writeParameters(pvlist);
                        } catch (IOException e) {
                            log.error("Error while writing parameter line", e);
                        }
                    }
                };

                replayListener.setNoRepeat(noRepeat);
                // FIXME - make async
                retrieveParameterData(parchive, pcache, p, requestedId, mpvr, replayListener);

            } catch (IOException | DecodingException | RocksDBException e) {
                throw new InternalServerErrorException(e);
            }
            completeOK(req, MediaType.CSV, buf);
        } else {
            ParameterData.Builder resultb = ParameterData.newBuilder();
            try {
                RestParameterReplayListener replayListener = new RestParameterReplayListener(0, limit, req) {
                    @Override
                    public void onParameterData(ParameterValueWithId pvwid) {
                        resultb.addParameter(pvwid.toGbpParameterValue());
                    }

                    @Override
                    public void update(ParameterValueWithId pvwid) {
                        super.update(pvwid);
                    }
                };

                replayListener.setNoRepeat(noRepeat);
                // FIXME - make async
                retrieveParameterData(parchive, pcache, p, requestedId, mpvr, replayListener);
            } catch (DecodingException | RocksDBException | IOException e) {
                throw new InternalServerErrorException(e);
            }
            completeOK(req, resultb.build());
        }
    }

    private void retrieveParameterData(ParameterArchiveV2 parchive, ParameterCache pcache, Parameter p,
            NamedObjectId id,
            MultipleParameterValueRequest mpvr, RestParameterReplayListener replayListener)
            throws RocksDBException, DecodingException, IOException {

        MutableLong lastParameterTime = new MutableLong(TimeEncoding.INVALID_INSTANT);
        Consumer<ParameterIdValueList> consumer = new Consumer<ParameterIdValueList>() {
            boolean first = true;

            @Override
            public void accept(ParameterIdValueList pidvList) {
                lastParameterTime.l = pidvList.getValues().get(0).getGenerationTime();
                if (first && !mpvr.isAscending() && (pcache != null)) { // retrieve data from cache first
                    first = false;
                    sendFromCache(p, id, pcache, false, lastParameterTime.l, mpvr.getStop(), replayListener);
                }
                ParameterValue pv = pidvList.getValues().get(0);
                replayListener.update(new ParameterValueWithId(pv, id));
                if (replayListener.isReplayAbortRequested()) {
                    throw new ConsumerAbortException();
                }
            }
        };
        MultiParameterDataRetrieval mpdr = new MultiParameterDataRetrieval(parchive, mpvr);
        mpdr.retrieve(consumer);

        // now add some data from cache
        if (pcache != null) {
            if (mpvr.isAscending()) {
                long start = (lastParameterTime.l == TimeEncoding.INVALID_INSTANT) ? mpvr.getStart() - 1
                        : lastParameterTime.l;
                sendFromCache(p, id, pcache, true, start, mpvr.getStop(), replayListener);
            } else if (lastParameterTime.l == TimeEncoding.INVALID_INSTANT) { // no data retrieved from archive, but
                                                                              // maybe there is still something in the
                                                                              // cache to send
                sendFromCache(p, id, pcache, false, mpvr.getStart(), mpvr.getStop(), replayListener);
            }
        }
    }

    // send data from cache with timestamps in (start, stop) if ascending or (start, stop] if descending interval
    private void sendFromCache(Parameter p, NamedObjectId id, ParameterCache pcache, boolean ascending, long start,
            long stop, RestParameterReplayListener replayListener) {
        List<ParameterValue> pvlist = pcache.getAllValues(p);
        if (pvlist == null) {
            return;
        }

        if (ascending) {
            int n = pvlist.size();
            for (int i = n - 1; i >= 0; i--) {
                org.yamcs.parameter.ParameterValue pv = pvlist.get(i);
                if (pv.getGenerationTime() >= stop) {
                    break;
                }
                if (pv.getGenerationTime() > start) {
                    replayListener.update(new ParameterValueWithId(pv, id));
                    if (replayListener.isReplayAbortRequested()) {
                        break;
                    }
                }
            }
        } else {
            for (ParameterValue pv : pvlist) {
                if (pv.getGenerationTime() > stop) {
                    continue;
                }
                if (pv.getGenerationTime() <= start) {
                    break;
                }
                replayListener.update(new ParameterValueWithId(pv, id));
                if (replayListener.isReplayAbortRequested()) {
                    break;
                }
            }
        }
    }

    private Processor getRealtimeProc(String instance, RestRequest req) throws NotFoundException {
        String processorName;
        if (req.hasQueryParameter("norealtime")) {
            return null;
        } else {
            if (req.hasQueryParameter("processor")) {
                processorName = req.getQueryParameter("processor");
            } else {
                processorName = DEFAULT_PROCESSOR;
            }
        }
        return Processor.getInstance(instance, processorName);
    }

    private boolean isReplayAsked(RestRequest req) throws HttpException {
        if (!req.hasQueryParameter("source")) {
            return false;
        }

        String source = req.getQueryParameter("source");

        if (source.equalsIgnoreCase("ParameterArchive")) {
            return false;
        } else if (source.equalsIgnoreCase("replay")) {
            return true;
        } else {
            throw new BadRequestException(
                    "Bad value for parameter 'source'; valid values are: 'ParameterArchive' or 'replay'");
        }
    }

    private class MutableLong {
        long l;

        public MutableLong(long l) {
            this.l = l;
        }
    }
}<|MERGE_RESOLUTION|>--- conflicted
+++ resolved
@@ -291,25 +291,16 @@
         IntArray pgidArray = new IntArray();
 
         ParameterId[] pids = piddb.get(p.getQualifiedName());
-<<<<<<< HEAD
+
+        BitSet retriveRawValues = new BitSet();
         if (pids != null) {
-
             ParameterGroupIdDb pgidDb = parchive.getParameterGroupIdDb();
-
             for (ParameterId pid : pids) {
                 int[] pgids = pgidDb.getAllGroups(pid.pid);
                 for (int pgid : pgids) {
-=======
-        BitSet retriveRawValues = new BitSet();
-        if(pids != null) {
-            ParameterGroupIdDb pgidDb = parchive.getParameterGroupIdDb();
-            for(ParameterId pid:pids) {
-                int[] pgids = pgidDb.getAllGroups(pid.pid);
-                for(int pgid: pgids) {
-                    if(pid.rawType!=null) {
+                    if (pid.rawType != null) {
                         retriveRawValues.set(pidArray.size());
                     }
->>>>>>> 27a6fbce
                     pidArray.add(pid.pid);
                     pgidArray.add(pgid);
                 }
@@ -324,16 +315,10 @@
         }
         String[] pnames = new String[pidArray.size()];
         Arrays.fill(pnames, p.getQualifiedName());
-<<<<<<< HEAD
         MultipleParameterValueRequest mpvr = new MultipleParameterValueRequest(start, stop, pnames, pidArray.toArray(),
-                pgidArray.toArray(), ascending);
-        mpvr.setRetrieveRawValues(true);
+                pgidArray.toArray(), retriveRawValues, ascending);
         // do not use set limit because the data can be filtered down (e.g. noRepeat) and the limit applies the final
         // filtered data not to the input
-=======
-        MultipleParameterValueRequest mpvr = new MultipleParameterValueRequest(start, stop, pnames, pidArray.toArray(), pgidArray.toArray(), retriveRawValues, ascending);
-        // do not use set limit because the data can be filtered down (e.g. noRepeat) and the limit applies the final filtered data not to the input
->>>>>>> 27a6fbce
         // one day the parameter archive will be smarter and do the filtering inside
         // mpvr.setLimit(limit);
 
