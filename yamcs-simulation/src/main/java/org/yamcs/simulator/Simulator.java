--- conflicted
+++ resolved
@@ -5,11 +5,8 @@
 import java.io.InputStream;
 import java.io.UncheckedIOException;
 import java.nio.ByteBuffer;
-<<<<<<< HEAD
+import java.util.Map;
 import java.util.Random;
-=======
-import java.util.Map;
->>>>>>> 66a4f092
 import java.util.concurrent.ArrayBlockingQueue;
 import java.util.concurrent.BlockingQueue;
 import java.util.logging.LogManager;
@@ -21,8 +18,8 @@
 
 public abstract class Simulator extends Thread {
 
-    // no more than 100 pending commands
-    protected BlockingQueue<CCSDSPacket> pendingCommands = new ArrayBlockingQueue<>(100);
+    protected BlockingQueue<CCSDSPacket> pendingCommands = new ArrayBlockingQueue<>(100); // no more than 100 pending
+    // commands
 
     private int DEFAULT_MAX_LENGTH = 65542;
     private int maxTcPacketLength = DEFAULT_MAX_LENGTH;
@@ -33,6 +30,7 @@
 
     private boolean isLos = false;
     private LosStore losStore;
+
 
     private static final Logger log = LoggerFactory.getLogger(Simulator.class);
 
@@ -61,7 +59,7 @@
         Random r = new Random();
         int packetNum = simConfig.getPerfTestNumPackets();
         int packetSize = simConfig.getPerfTestPacketSize();
-        long interval = simConfig.getPerfTestPacketInterval();
+        long interval = simConfig.getPerfTestPacketSize();
         log.info("Starting performance data sending thread with {} packets of {} size spaced at {} ms intervals",  
                 packetNum, packetSize, interval);
         while (true) {
@@ -87,16 +85,9 @@
                             serverConnection.connectTc();
                         }
                         // read commands
-<<<<<<< HEAD
                         CCSDSPacket packet = readPacket(serverConnection.getTcInputStream());
                         if (packet != null)
-=======
-                        CCSDSPacket packet = readPacket(
-                                new DataInputStream(serverConnection.getTcSocket().getInputStream()));
-                        if (packet != null) {
->>>>>>> 66a4f092
                             pendingCommands.put(packet);
-                        }
 
                     } catch (IOException e) {
                         serverConnection.setTcConnected(false);
@@ -113,7 +104,6 @@
             (new Thread(() -> serverConnection.losSendThread())).start();
         }
     }
-<<<<<<< HEAD
     protected CCSDSPacket readPacket(DataInputStream dIn) throws IOException {
         byte hdr[] = new byte[6];
         dIn.readFully(hdr);
@@ -127,33 +117,6 @@
         CCSDSPacket packet = new CCSDSPacket(ByteBuffer.wrap(b));
         tmLink.tmTransmit(ackPacket(packet, 0, 0));
         return packet;
-=======
-
-    /**
-     * this runs in a separate thread but pushes commands to the main TM thread
-     */
-    protected CCSDSPacket readPacket(DataInputStream dIn) {
-        try {
-            byte hdr[] = new byte[6];
-            dIn.readFully(hdr);
-            int remaining = ((hdr[4] & 0xFF) << 8) + (hdr[5] & 0xFF) + 1;
-            if (remaining > maxLength - 6) {
-                throw new IOException(
-                        "Remaining packet length too big: " + remaining + " maximum allowed is " + (maxLength - 6));
-            }
-            byte[] b = new byte[6 + remaining];
-            System.arraycopy(hdr, 0, b, 0, 6);
-            dIn.readFully(b, 6, remaining);
-            CCSDSPacket packet = new CCSDSPacket(ByteBuffer.wrap(b));
-            tmLink.ackPacketSend(ackPacket(packet, 0, 0));
-            return packet;
-        } catch (IOException e) {
-            log.error("Connection lost:" + e.getMessage(), e);
-        } catch (Exception e) {
-            log.error("Error reading command " + e.getMessage(), e);
-        }
-        return null;
->>>>>>> 66a4f092
     }
 
     public SimulationConfiguration getSimulationConfiguration() {
@@ -187,16 +150,14 @@
             filename = losStore.getCurrentFileName();
         }
         DataInputStream dataStream = losStore.readLosFile(filename);
-        if (dataStream == null) {
+        if (dataStream == null)
             return;
-        }
         try {
             while (dataStream.available() > 0) {
                 CCSDSPacket packet = readPacket(dataStream);
                 if (packet != null) {
-                    for (ServerConnection serverConnection : simConfig.getServerConnections()) {
+                    for (ServerConnection serverConnection : simConfig.getServerConnections())
                         serverConnection.addTmDumpPacket(packet);
-                    }
                 }
             }
 
@@ -265,8 +226,9 @@
         ackPacket.appendUserDataBuffer(bb.array());
 
         return ackPacket;
-    }
-
+
+    }
+    
     public static void main(String[] args) throws IOException {
         configureLogging();
 
