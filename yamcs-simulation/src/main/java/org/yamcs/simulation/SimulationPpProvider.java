--- conflicted
+++ resolved
@@ -35,8 +35,6 @@
 //[...]/yamcs/yamcs-simulation/src/main/resources/org/yamcs/xsd$ xjc simulation_data.xsd -p org.yamcs.simulation.generated -d [...]/yamcs/yamcs-simulation/src/main/java/
 public class SimulationPpProvider extends AbstractExecutionThreadService implements ParameterDataLink, Runnable {
 
-
-<<<<<<< HEAD
 	public Date simulationStartTime;
 	public Date simulationRealStartTime;
 	public int simulationStepLengthMs;
@@ -405,377 +403,5 @@
 	protected boolean stop() {
 		return  !isRunning() || disabled;
 	}
-=======
-    public Date simulationStartTime;
-    public Date simulationRealStartTime;
-    public int simulationStepLengthMs;
-    public long simutationStep;
-    public boolean loopSimulation;
-
-    protected volatile long datacount = 0;
-    protected volatile boolean disabled = false;
-
-    private ParameterSink ppListener;
-
-    private PpSimulation simulationData;
-    private static String simulationDataPath = "";
-
-    private XtceDb xtceDb;
-
-    private Random rand = new Random();
-
-    private Logger log = LoggerFactory.getLogger(this.getClass().getName());
-
-
-    public SimulationPpProvider(String yamcsInstance, String name, LinkedHashMap<String,String> args) throws ConfigurationException {
-        xtceDb = XtceDbFactory.getInstance(yamcsInstance);
-        setSimulationData((String) args.get("simulationDataPath"));
-        simulationData = loadSimulationData(simulationDataPath);
-    }
-
-    public SimulationPpProvider() {}
-
-
-
-    @Override
-    public Status getLinkStatus() {
-        if (disabled) {
-            return Status.DISABLED;
-        } else {
-            return Status.OK;
-        }
-    }
-
-    @Override
-    public String getDetailedStatus() {
-        return getLinkStatus().name();
-    }
-
-    @Override
-    public void enable() {
-        // reload simulation data and reset simulation parameters
-        if (disabled) {
-            simulationData = loadSimulationData(simulationDataPath);
-        }
-        disabled = false;
-
-    }
-
-    @Override
-    public void disable() {
-        disabled = true;
-    }
-
-    @Override
-    public boolean isDisabled() {
-        return disabled;
-    }
-
-    @Override
-    public long getDataCount() {
-        return datacount;
-    }
-
-    @Override
-    public void setParameterSink(ParameterSink ppListener) {
-        this.ppListener = ppListener;
-
-    }
-
-    /**
-     * Entry point to run the simulation
-     */
-    @Override
-    public void run() {
-        while (isRunning()) {
-            try {
-                if (!disabled) {
-                    // run simulation
-                    processSimulationData();
-                } else {
-                    Thread.sleep(1000);
-                }
-            } catch (Exception e) {
-                log.warn("exception thrown when processing a parameter. Details:\n"
-                        + e.toString());
-                e.printStackTrace();
-                try {
-                    Thread.sleep(500);
-                } catch (InterruptedException e1) {
-                }
-            }
-        }
-    }
-
-
-
-    public void setSimulationData(String xmlFilePath) {
-        simulationDataPath = xmlFilePath;
-        simulationData = loadSimulationData(simulationDataPath);
-    }
-
-
-    /**
-     * Processes the specified simulation scenario
-     */
-    public void processSimulationData() {
-
-        // get simulation starting date
-        if (simulationData.getStartDate() != null)
-            simulationStartTime = simulationData.getStartDate()
-            .toGregorianCalendar().getTime();
-        else
-            simulationStartTime = new Date();
-        simulationRealStartTime = new Date();
-        simutationStep = 0;
-
-        // get length of a simulation step
-        simulationStepLengthMs = simulationData.getStepLengthMs();
-
-        // get loop status
-        loopSimulation = simulationData.isLoop() != null
-                && simulationData.isLoop();
-
-        // process each sequence
-        do {
-            List<PpSimulation.ParameterSequence> pss = simulationData
-                    .getParameterSequence();
-            for (ParameterSequence ps : pss) {
-                processParameterSequence(ps);
-            }
-            if (!isRunning() || disabled) {
-                break;
-            }
-        } while (loopSimulation);
-    }
-
-
-
-
-    /**
-     * Load simulation data from an XML file
-     * @param fileName
-     * @return simulation data
-     */
-    public PpSimulation loadSimulationData(String fileName) {
-        try {
-            final JAXBContext jc = JAXBContext.newInstance(PpSimulation.class);
-            final Unmarshaller unmarshaller = jc.createUnmarshaller();
-
-            final PpSimulation ppSimulation = (PpSimulation) unmarshaller
-                    .unmarshal(new FileReader(fileName));
-            return ppSimulation;
-
-        } catch (Exception e) {
-            log.error("Unable to load Simulation Data. Check the XML file is correct. Details:\n"
-                    + e.toString());
-            throw new ConfigurationException("Unable to load Simulation Data. Check the XML file is correct. Details:\n"+ e.toString());
-        }
-    }
-
-    /**
-     * Processes a sequence of the simulation scenario
-     * @param ps - sequence
-     */
-    private void processParameterSequence(ParameterSequence ps) {
-
-        int repeatCount = 0;
-        int maxRepeat = ps.getRepeat() != null ? ps.getRepeat() : 1;
-        boolean loopSequence = ps.isLoop() != null && ps.isLoop();
-
-        // repeat the sequence as specified
-        while (loopSequence || repeatCount++ < maxRepeat) {
-
-            if (!isRunning()|| disabled)
-                break;
-
-            // process step offset
-            int stepOffset = ps.getStepOffset() == null ? 0 : ps
-                    .getStepOffset();
-            processVoidStep(stepOffset);
-            simutationStep += stepOffset;
-
-            // initialize step count for this sequence
-            List<ParameterSequence.Parameter> parameters = ps.getParameter();
-            if(parameters.size() == 0)
-                return;
-            int lastSequenceStep = parameters.get(parameters.size() - 1)
-                    .getAquisitionStep();
-
-            int currentParameterIndex = 0;
-
-            // process each step of the sequence
-            for (int sequenceStep = 0; sequenceStep <= lastSequenceStep; sequenceStep++) {
-
-                if (!isRunning() || disabled)
-                    break;
-
-                ParameterSequence.Parameter currentParameter = parameters
-                        .get(currentParameterIndex);
-
-                // case where there is no parameter to send at this step
-                if (currentParameter.getAquisitionStep() != sequenceStep) {
-                    assert (currentParameter.getAquisitionStep() > sequenceStep);
-                    processVoidStep(1);
-                } else {
-                    // there is at least 1 parameter to send at this step
-                    List<ParameterSequence.Parameter> stepParameters = new ArrayList<ParameterSequence.Parameter>();
-                    while (currentParameter.getAquisitionStep() == sequenceStep) {
-                        stepParameters.add(currentParameter);
-                        currentParameterIndex++;
-                        // add next parameter if available
-                        if (currentParameterIndex < parameters.size())
-                            currentParameter = parameters
-                            .get(currentParameterIndex);
-                        else
-                            break;
-                    }
-                    processParameters(stepParameters);
-                    stepParameters.clear();
-                }
-                simutationStep++;
-            }
-        }
-    }
-
-
-    /**
-     * Used when no parameters need to be inserted at a given step of the
-     * simulation scenario
-     * @param nbSteps
-     */
-    private void processVoidStep(int nbSteps) {
-        try {
-            log.trace("Processing " + nbSteps + " void steps");
-            Thread.sleep(simulationStepLengthMs * nbSteps);
-        } catch (InterruptedException e) {
-            log.error(e.toString());
-        }
-    }
-
-
-    /**
-     * Create a specified parameter and insert it in the Yamcs PP Listener
-     * @param stepParameters
-     */
-    private void processParameters(List<ParameterSequence.Parameter> stepParameters) {
-
-        String groupName = "simulation";
-
-        List<ParameterValue> pvs = new LinkedList<ParameterValue>();
-        for (ParameterSequence.Parameter sParameter : stepParameters) {
-
-            if (!isRunning() || disabled)
-                break;
-
-            // compute value
-            float value;
-            if (sParameter.getValueType().equals("random"))
-                value = rand.nextFloat();
-            else
-                value = sParameter.getValue().floatValue();
-
-            // create generationTime and acquisitionTime
-            long acquisitionTime = simulationStartTime.getTime()
-                    + simutationStep * simulationStepLengthMs;
-            long generationTime = acquisitionTime
-                    - (sParameter.getAquisitionStep() - sParameter
-                            .getGenerationStep()) * simulationStepLengthMs;
-
-            // convert time to 'instant'
-            acquisitionTime = TimeEncoding.fromUnixTime(acquisitionTime);
-            generationTime = TimeEncoding.fromUnixTime(generationTime);
-
-            // get monitoring result
-            String monitoringResult = sParameter.getMonitoringResult();
-
-            ParameterValue pv = createPv(sParameter.getSpaceSystem(),
-                    sParameter.getParaName(), generationTime, acquisitionTime,
-                    value, monitoringResult);
-            if (pv != null)
-                pvs.add(pv);
-        }
-
-        datacount += stepParameters.size();
-        ppListener.updateParameters(new Date().getTime(), groupName, (int) datacount, pvs);
-
-
-        Long nextStepDate = simulationRealStartTime.getTime() + simulationStepLengthMs * simutationStep;
-        Long delayBeforeNextStep = nextStepDate - new Date().getTime();
-        try {
-            if(delayBeforeNextStep > 0)
-                Thread.sleep(delayBeforeNextStep);
-        } catch (Exception e) {
-            log.error("", e);
-        }
-    }
-
-
-
-    /**
-     * Creates parameter value
-     * @param spaceSystem
-     * @param paramName
-     * @param generationTime
-     * @param acquisitionTime
-     * @param value
-     * @param monitoringResult
-     * @return parameter value object
-     */
-    private ParameterValue createPv(String spaceSystem, String paramName,
-            long generationTime, long acquisitionTime, float value,
-            String monitoringResult) {
-        // create parameter definition
-        String parameterName = spaceSystem + paramName;
-        Parameter param;
-        if (xtceDb != null) {
-            param = xtceDb.getParameter(parameterName);
-            if (param == null) {
-                log.warn("Unable to get parameter " + parameterName
-                        + " from xtceDb.");
-                param = new Parameter(parameterName);
-            }
-        } else {
-            param = new Parameter(parameterName);
-        }
-
-        // set float type by default
-        ParameterType ptype = new FloatParameterType(paramName);
-        param.setParameterType(ptype);
-
-        // create parameter value
-        ParameterValue pv = new ParameterValue(param);
-        pv.setFloatValue((float) value);
-
-        // set monitoring result as specified in xml data (regardless of the
-        // alarms ranges)
-        String rangeCondition = null;
-        if (monitoringResult != null && monitoringResult.contains("_")) {
-            String[] parts = monitoringResult.split("_");
-            monitoringResult = parts[0];
-            rangeCondition = parts[1];
-        }
-        try {
-            if (monitoringResult != null) {
-                MonitoringResult mr = MonitoringResult
-                        .valueOf(monitoringResult);
-                pv.setMonitoringResult(mr);
-            } else
-                pv.setMonitoringResult(MonitoringResult.DISABLED);
-            if (rangeCondition != null)
-                pv.setRangeCondition(RangeCondition.valueOf(rangeCondition));
-        } catch (Exception e) {
-            log.error("Unable to set the specified monitoring result (\""
-                    + monitoringResult
-                    + "\". Please check that the value is one of the Enum MonitoringResult (DISABLED, IN_LIMITS, WATCH, WATCH_LOW, WATCH_HIGH, WARNING, WARNING_LOW, WARNING_HIGH, DISTRESS, DISTRESS_LOW, DISTRESS_HIGH, CRITICAL, CRITICAL_LOW, CRITICAL_HIGH, SEVERE, SEVERE_LOW, SEVERE_HIGH)");
-        }
-
-        pv.setGenerationTime(generationTime);
-        pv.setAcquisitionTime(acquisitionTime);
-        pv.setAcquisitionStatus(AcquisitionStatus.ACQUIRED);
-
-        return pv;
-    }
->>>>>>> 82ed3c85
 
 }