--- conflicted
+++ resolved
@@ -61,12 +61,9 @@
     optional TmPacketData tmPacket = 15;
     optional ConnectionInfo connectionInfo = 16;
     optional yamcsManagement.StreamEvent streamEvent = 17;
-<<<<<<< HEAD
     optional cfdp.TransferInfo transfer = 18;
-=======
-    optional alarms.ParameterAlarmData parameterAlarmData = 18;
-    optional alarms.EventAlarmData eventAlarmData = 19;
->>>>>>> 4e1f834b
+    optional alarms.ParameterAlarmData parameterAlarmData = 19;
+    optional alarms.EventAlarmData eventAlarmData = 20;
     
     optional WebSocketExtensionData extensionData = 100;
   }
