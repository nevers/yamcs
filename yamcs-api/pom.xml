<project xmlns="http://maven.apache.org/POM/4.0.0" xmlns:xsi="http://www.w3.org/2001/XMLSchema-instance" xsi:schemaLocation="http://maven.apache.org/POM/4.0.0 http://maven.apache.org/xsd/maven-4.0.0.xsd">
  <modelVersion>4.0.0</modelVersion>

  <parent>
    <groupId>org.yamcs</groupId>
    <artifactId>yamcs</artifactId>
<<<<<<< HEAD
    <version>0.28.0.SNAPSHOT</version>
=======
    <version>0.28.0</version>
>>>>>>> 6263e01f
    <relativePath>..</relativePath>
  </parent>

  <artifactId>yamcs-api</artifactId>
  <packaging>jar</packaging>
  <name>Yamcs API</name>
  <description>Used by external clients to communicate with Yamcs.</description>

  <properties>
    <project.build.sourceEncoding>UTF-8</project.build.sourceEncoding>
  </properties>

  <build>
    <finalName>${project.artifactId}-${project.version}</finalName>
  </build>
  
  <dependencies>
    <dependency>
      <groupId>org.slf4j</groupId>
      <artifactId>slf4j-api</artifactId>
    </dependency>
    <dependency>
      <groupId>com.google.protobuf</groupId>
      <artifactId>protobuf-java</artifactId>
      <version>2.3.0</version>
    </dependency>
    <dependency>
      <groupId>io.netty</groupId>
      <artifactId>netty</artifactId>
      <version>3.4.2.Final</version>
    </dependency>
    <dependency>
      <groupId>org.hornetq</groupId>
      <artifactId>hornetq-core-client</artifactId>
      <version>${hornetQVersion}</version>
    </dependency>
    <dependency>
      <groupId>org.yaml</groupId>
      <artifactId>snakeyaml</artifactId>
      <version>1.9</version>
    </dependency>
    <dependency>
      <groupId>net.sourceforge.javacsv</groupId>
      <artifactId>javacsv</artifactId>
      <version>2.0</version>
    </dependency>
    
            

    <!-- TEST DEPENDENCIES -->
    
    <dependency>
      <groupId>junit</groupId>
      <artifactId>junit</artifactId>
      <scope>test</scope>
    </dependency>
    <dependency>
      <groupId>org.slf4j</groupId>
      <artifactId>slf4j-jdk14</artifactId>
      <scope>test</scope>
    </dependency>
  </dependencies>
</project><|MERGE_RESOLUTION|>--- conflicted
+++ resolved
@@ -4,11 +4,7 @@
   <parent>
     <groupId>org.yamcs</groupId>
     <artifactId>yamcs</artifactId>
-<<<<<<< HEAD
-    <version>0.28.0.SNAPSHOT</version>
-=======
     <version>0.28.0</version>
->>>>>>> 6263e01f
     <relativePath>..</relativePath>
   </parent>
 
