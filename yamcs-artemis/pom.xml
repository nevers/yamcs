--- conflicted
+++ resolved
@@ -3,11 +3,8 @@
   <parent>
     <groupId>org.yamcs</groupId>
     <artifactId>yamcs</artifactId>
-<<<<<<< HEAD
+
     <version>4.0.0-SNAPSHOT</version>
-=======
-    <version>3.5.0-SNAPSHOT</version>
->>>>>>> 258eb19b
     <relativePath>..</relativePath>
   </parent>
 
