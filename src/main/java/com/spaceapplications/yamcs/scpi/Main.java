package com.spaceapplications.yamcs.scpi;

<<<<<<< HEAD
import static pl.touk.throwing.ThrowingSupplier.unchecked;

import io.netty.bootstrap.ServerBootstrap;
import io.netty.channel.ChannelFuture;
import io.netty.channel.ChannelOption;
import io.netty.channel.EventLoopGroup;
import io.netty.channel.nio.NioEventLoopGroup;
import io.netty.channel.socket.nio.NioServerSocketChannel;
import io.netty.handler.logging.LogLevel;
import io.netty.handler.logging.LoggingHandler;
=======
import com.fazecast.jSerialComm.SerialPort;
import com.fazecast.jSerialComm.SerialPortDataListener;
import com.fazecast.jSerialComm.SerialPortEvent;
>>>>>>> 3744572b

public class Main {
  public static Integer DEFAULT_PORT = 1337;
  public static Integer MAX_INOMING_CONNECTIONS = 5;

  public static void main(String[] args) {
<<<<<<< HEAD
    new Main(args);
  }

  public Main(String[] args) {
    EventLoopGroup bossEventLoop = new NioEventLoopGroup();
    EventLoopGroup workerEventLoop = new NioEventLoopGroup();
    
    try {
      ServerBootstrap b = bootstrap(bossEventLoop, workerEventLoop);
      ChannelFuture f = unchecked(b.bind(DEFAULT_PORT)::sync).get();
      unchecked(f.channel().closeFuture()::sync).get();
    } finally {
      bossEventLoop.shutdownGracefully();
      workerEventLoop.shutdownGracefully();
    }
  }

  private ServerBootstrap bootstrap(EventLoopGroup bossEventLoop, EventLoopGroup workerEventLoop) {
    return new ServerBootstrap()
      .group(bossEventLoop, workerEventLoop)
      .channel(NioServerSocketChannel.class)
      .option(ChannelOption.SO_BACKLOG, MAX_INOMING_CONNECTIONS)
      .handler(new LoggingHandler(LogLevel.INFO))
      .childHandler(new ServerInitializer());
=======
    new Main();
  }

  public Main() {
    printPorts();

    SerialPort sp = SerialPort.getCommPort("/dev/tty.usbmodem1411");
    sp.setBaudRate(9600);
    sp.openPort();
    sp.addDataListener(new SerialPortDataListener() {

      @Override
      public int getListeningEvents() {
        return SerialPort.LISTENING_EVENT_DATA_AVAILABLE;
      }

      @Override
      public void serialEvent(SerialPortEvent event) {
        if (event.getEventType() != SerialPort.LISTENING_EVENT_DATA_AVAILABLE)
          return;

        int bytes = sp.bytesAvailable();
        System.out.print(bytes + "available: ");
        byte[] newData = new byte[sp.bytesAvailable()];
        sp.readBytes(newData, newData.length);
        System.out.println(new String(newData));

        
      }
    });

    byte[] msg = "VOUT1?".getBytes();
    sp.writeBytes(msg, msg.length);

    try {
      Thread.sleep(5000);
    } catch (Exception e) {
      e.printStackTrace();
    }
    sp.closePort();
  }

  private void printPorts() {
    for (SerialPort sp : SerialPort.getCommPorts()) {
      System.out.println(sp.getSystemPortName());
    }
>>>>>>> 3744572b
  }
}<|MERGE_RESOLUTION|>--- conflicted
+++ resolved
@@ -1,7 +1,10 @@
 package com.spaceapplications.yamcs.scpi;
 
-<<<<<<< HEAD
 import static pl.touk.throwing.ThrowingSupplier.unchecked;
+
+import com.fazecast.jSerialComm.SerialPort;
+import com.fazecast.jSerialComm.SerialPortDataListener;
+import com.fazecast.jSerialComm.SerialPortEvent;
 
 import io.netty.bootstrap.ServerBootstrap;
 import io.netty.channel.ChannelFuture;
@@ -11,18 +14,12 @@
 import io.netty.channel.socket.nio.NioServerSocketChannel;
 import io.netty.handler.logging.LogLevel;
 import io.netty.handler.logging.LoggingHandler;
-=======
-import com.fazecast.jSerialComm.SerialPort;
-import com.fazecast.jSerialComm.SerialPortDataListener;
-import com.fazecast.jSerialComm.SerialPortEvent;
->>>>>>> 3744572b
 
 public class Main {
   public static Integer DEFAULT_PORT = 1337;
   public static Integer MAX_INOMING_CONNECTIONS = 5;
 
   public static void main(String[] args) {
-<<<<<<< HEAD
     new Main(args);
   }
 
@@ -47,11 +44,9 @@
       .option(ChannelOption.SO_BACKLOG, MAX_INOMING_CONNECTIONS)
       .handler(new LoggingHandler(LogLevel.INFO))
       .childHandler(new ServerInitializer());
-=======
-    new Main();
   }
 
-  public Main() {
+  private void serial() {
     printPorts();
 
     SerialPort sp = SerialPort.getCommPort("/dev/tty.usbmodem1411");
@@ -94,6 +89,5 @@
     for (SerialPort sp : SerialPort.getCommPorts()) {
       System.out.println(sp.getSystemPortName());
     }
->>>>>>> 3744572b
   }
 }